#!/usr/bin/env node
const fs = require('fs')
const path = require('path')
const program = require('commander')
const colors = require('colors') // eslint-disable-line no-unused-vars
const inquirer = require('inquirer')
const { appRootPath } = require('../src/utils')
const Web3 = require('web3')
const KEYSTORE_DIR = require('../src/constants.js').KEYSTORE_DIR

const web3 = new Web3();

<<<<<<< HEAD
program
  .command('new')
  .description('creates a new account')
  .option('-p, --plaintext', 'Store the private key in plaintext')
  .action(async (none, cmd) => {
    if (!fs.existsSync(keystoreDirectory)) {
      fs.mkdirSync(keystoreDirectory)
    }
    // Check that there are no accounts already -- no reason to have more than one operator account
    const accounts = fs.readdirSync(keystoreDirectory)
    if (accounts.length) {
      console.log('Account already created! Try starting the operator with `operator start`')
      return
    }
    // There are no accounts so create one!
    const newAccount = await createAccount(cmd.plaintext)
    if (newAccount === undefined) {
      return
    }
    console.log('Created new account with address:', newAccount.address.green)
    const keystorePath = path.join(keystoreDirectory, new Date().toISOString() + '--' + newAccount.address)
    console.log('Saving account to:', keystorePath.yellow)
    fs.writeFileSync(keystorePath, newAccount.keystoreFile)
    // Create new password file
  })
=======
(async () => {
>>>>>>> 3cd9162d

  const appRoot = await appRootPath();
  const keystoreDirectory = path.join(appRoot, KEYSTORE_DIR);

  program
    .command('new')
    .description('creates a new account')
    .option('-p, --plaintext', 'Store the private key in plaintext')
    .action(async (none, cmd) => {
      if (!fs.existsSync(keystoreDirectory)) {
        fs.mkdirSync(keystoreDirectory)
      }
      // Check that there are no accounts already -- no reason to have more than one operator account
      const accounts = fs.readdirSync(keystoreDirectory)
      if (accounts.length) {
        console.log('Account already created! Try starting the operator with `operator start`')
        return
      }
      // There are no accounts so create one!
      const newAccount = await createAccount(cmd.plaintext)
      if (newAccount === undefined) {
        return
      }
      console.log('Created new account with address:', newAccount.address.green)
      const keystorePath = path.join(keystoreDirectory, new Date().toISOString() + '--' + newAccount.address)
      console.log('Saving encrypted account to:', keystorePath.yellow)
      fs.writeFileSync(keystorePath, newAccount.keystoreFile)
      // Create new password file
    })

  program
    .command('list')
    .description('list all accounts')
    .action((none, cmd) => {
      let counter = 0
      if (!fs.existsSync(keystoreDirectory)) {
        console.log('No accounts found!')
        return
      }
      fs.readdirSync(keystoreDirectory).forEach(file => {
        console.log('Account #' + counter++ + ':', file.split('--')[1])
      })
    })

  async function createAccount (isPlaintext) {
    if (isPlaintext) {
      const newAccount = web3.eth.accounts.create()
      return {
        address: newAccount.address,
        keystoreFile: JSON.stringify(newAccount)
      }
    }
    // If it's not plaintext, we need to prompt for password
    console.log('Your new account is locked with a password. Please give a password. Do not forget this password.')
    const response = await inquirer.prompt([{
      type: 'password',
      name: 'password',
      message: 'Passphrase:'
    },
    {
      type: 'password',
      name: 'retypePassword',
      message: 'Repeat passphrase:'
    }])
    if (response.password !== response.retypePassword) {
      console.log('Passwords do not match! Try again...'.red)
      return
    }
    const newAccount = web3.eth.accounts.create()
    const encryptedAccount = newAccount.encrypt(response.password)
    return {
      address: newAccount.address,
      keystoreFile: JSON.stringify(encryptedAccount)
    }
  }

  program.parse(process.argv)

  if (program.args.length === 1) {
    console.log('Command not found. Try `' + 'operator help account'.yellow + '` for more options')
  }

})().catch(e => {
  console.error(e)
  process.exit(1);
});
<|MERGE_RESOLUTION|>--- conflicted
+++ resolved
@@ -8,14 +8,16 @@
 const Web3 = require('web3')
 const KEYSTORE_DIR = require('../src/constants.js').KEYSTORE_DIR
 
-const web3 = new Web3();
+const web3 = new Web3()
 
-<<<<<<< HEAD
 program
   .command('new')
   .description('creates a new account')
   .option('-p, --plaintext', 'Store the private key in plaintext')
   .action(async (none, cmd) => {
+    const appRoot = await appRootPath()
+    const keystoreDirectory = path.join(appRoot.toString(), KEYSTORE_DIR)
+
     if (!fs.existsSync(keystoreDirectory)) {
       fs.mkdirSync(keystoreDirectory)
     }
@@ -36,92 +38,58 @@
     fs.writeFileSync(keystorePath, newAccount.keystoreFile)
     // Create new password file
   })
-=======
-(async () => {
->>>>>>> 3cd9162d
 
-  const appRoot = await appRootPath();
-  const keystoreDirectory = path.join(appRoot, KEYSTORE_DIR);
+program
+  .command('list')
+  .description('list all accounts')
+  .action(async (none, cmd) => {
+    const appRoot = await appRootPath()
+    const keystoreDirectory = path.join(appRoot.toString(), KEYSTORE_DIR)
 
-  program
-    .command('new')
-    .description('creates a new account')
-    .option('-p, --plaintext', 'Store the private key in plaintext')
-    .action(async (none, cmd) => {
-      if (!fs.existsSync(keystoreDirectory)) {
-        fs.mkdirSync(keystoreDirectory)
-      }
-      // Check that there are no accounts already -- no reason to have more than one operator account
-      const accounts = fs.readdirSync(keystoreDirectory)
-      if (accounts.length) {
-        console.log('Account already created! Try starting the operator with `operator start`')
-        return
-      }
-      // There are no accounts so create one!
-      const newAccount = await createAccount(cmd.plaintext)
-      if (newAccount === undefined) {
-        return
-      }
-      console.log('Created new account with address:', newAccount.address.green)
-      const keystorePath = path.join(keystoreDirectory, new Date().toISOString() + '--' + newAccount.address)
-      console.log('Saving encrypted account to:', keystorePath.yellow)
-      fs.writeFileSync(keystorePath, newAccount.keystoreFile)
-      // Create new password file
-    })
-
-  program
-    .command('list')
-    .description('list all accounts')
-    .action((none, cmd) => {
-      let counter = 0
-      if (!fs.existsSync(keystoreDirectory)) {
-        console.log('No accounts found!')
-        return
-      }
-      fs.readdirSync(keystoreDirectory).forEach(file => {
-        console.log('Account #' + counter++ + ':', file.split('--')[1])
-      })
-    })
-
-  async function createAccount (isPlaintext) {
-    if (isPlaintext) {
-      const newAccount = web3.eth.accounts.create()
-      return {
-        address: newAccount.address,
-        keystoreFile: JSON.stringify(newAccount)
-      }
-    }
-    // If it's not plaintext, we need to prompt for password
-    console.log('Your new account is locked with a password. Please give a password. Do not forget this password.')
-    const response = await inquirer.prompt([{
-      type: 'password',
-      name: 'password',
-      message: 'Passphrase:'
-    },
-    {
-      type: 'password',
-      name: 'retypePassword',
-      message: 'Repeat passphrase:'
-    }])
-    if (response.password !== response.retypePassword) {
-      console.log('Passwords do not match! Try again...'.red)
+    let counter = 0
+    if (!fs.existsSync(keystoreDirectory)) {
+      console.log('No accounts found!')
       return
     }
+    fs.readdirSync(keystoreDirectory).forEach(file => {
+      console.log('Account #' + counter++ + ':', file.split('--')[1])
+    })
+  })
+
+async function createAccount (isPlaintext) {
+  if (isPlaintext) {
     const newAccount = web3.eth.accounts.create()
-    const encryptedAccount = newAccount.encrypt(response.password)
     return {
       address: newAccount.address,
-      keystoreFile: JSON.stringify(encryptedAccount)
+      keystoreFile: JSON.stringify(newAccount)
     }
   }
+  // If it's not plaintext, we need to prompt for password
+  console.log('Your new account is locked with a password. Please give a password. Do not forget this password.')
+  const response = await inquirer.prompt([{
+    type: 'password',
+    name: 'password',
+    message: 'Passphrase:'
+  },
+  {
+    type: 'password',
+    name: 'retypePassword',
+    message: 'Repeat passphrase:'
+  }])
+  if (response.password !== response.retypePassword) {
+    console.log('Passwords do not match! Try again...'.red)
+    return
+  }
+  const newAccount = web3.eth.accounts.create()
+  const encryptedAccount = newAccount.encrypt(response.password)
+  return {
+    address: newAccount.address,
+    keystoreFile: JSON.stringify(encryptedAccount)
+  }
+}
 
-  program.parse(process.argv)
+program.parse(process.argv)
 
-  if (program.args.length === 1) {
-    console.log('Command not found. Try `' + 'operator help account'.yellow + '` for more options')
-  }
-
-})().catch(e => {
-  console.error(e)
-  process.exit(1);
-});
+if (program.args.length === 1) {
+  console.log('Command not found. Try `' + 'operator help account'.yellow + '` for more options')
+}